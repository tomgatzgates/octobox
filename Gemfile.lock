--- conflicted
+++ resolved
@@ -141,14 +141,9 @@
     multi_json (1.12.2)
     multi_xml (0.6.0)
     multipart-post (2.0.0)
-<<<<<<< HEAD
     mysql2 (0.4.9)
-    newrelic_rpm (4.5.0.337)
-    nio4r (2.1.0)
-=======
     newrelic_rpm (4.7.1.340)
     nio4r (2.2.0)
->>>>>>> 612b6ff3
     nokogiri (1.8.1)
       mini_portile2 (~> 2.3.0)
     oauth2 (1.4.0)
