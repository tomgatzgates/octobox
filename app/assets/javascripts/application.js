--- conflicted
+++ resolved
@@ -32,14 +32,10 @@
 }
 
 document.addEventListener("turbolinks:load", function() {
-<<<<<<< HEAD
-  $('button.archive_selected, button.unarchive_selected').click(function () { toggleArchive(); });
-  $('button.mute_selected').click(function () { mute(); });
-  $('button.mark_read_selected').click(function() {markReadSelected()});
-=======
   $('button.archive_selected, button.unarchive_selected').click(toggleArchive);
   $('button.mute_selected').click(mute);
->>>>>>> a5e1210c
+  $('button.mark_read_selected').click(markReadSelected);
+
   $('input.archive, input.unarchive').change(function() {
     if ( hasMarkedRows() ) {
       var prop = hasMarkedRows(true) ? 'indeterminate' : 'checked';
@@ -102,7 +98,6 @@
 }
 
 var shortcuts = {
-<<<<<<< HEAD
   65:  checkSelectAll,    // a
   68:  markReadSelected,  // d
   74:  cursorDown,        // j
@@ -116,20 +111,6 @@
   191: openModal,         // ?
   190: sync,              // .
   82:  sync               // r
-=======
-  65:  checkSelectAll, // a
-  74:  cursorDown,      // j
-  75:  cursorUp,        // k
-  83:  toggleStar,      // s
-  88:  markCurrent,     // x
-  89:  toggleArchive,   // y
-  77:  mute,            // m
-  13:  openCurrentLink, // Enter
-  79:  openCurrentLink, // o
-  191: openModal,       // ?
-  190: sync,            // .
-  82:  sync             // r
->>>>>>> a5e1210c
 };
 
 function cursorDown() {
