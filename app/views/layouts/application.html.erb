<!DOCTYPE html>
<html>
  <head>
<<<<<<< HEAD
    <title>GitHub Inbox</title>
=======
    <title>Octobox</title>
>>>>>>> e5d03a3c
    <%= csrf_meta_tags %>

    <link rel="apple-touch-icon" sizes="57x57" href="/apple-icon-57x57.png">
    <link rel="apple-touch-icon" sizes="60x60" href="/apple-icon-60x60.png">
    <link rel="apple-touch-icon" sizes="72x72" href="/apple-icon-72x72.png">
    <link rel="apple-touch-icon" sizes="76x76" href="/apple-icon-76x76.png">
    <link rel="apple-touch-icon" sizes="114x114" href="/apple-icon-114x114.png">
    <link rel="apple-touch-icon" sizes="120x120" href="/apple-icon-120x120.png">
    <link rel="apple-touch-icon" sizes="144x144" href="/apple-icon-144x144.png">
    <link rel="apple-touch-icon" sizes="152x152" href="/apple-icon-152x152.png">
    <link rel="apple-touch-icon" sizes="180x180" href="/apple-icon-180x180.png">
    <link rel="icon" type="image/png" sizes="192x192"  href="/android-icon-192x192.png">
    <link rel="icon" type="image/png" sizes="32x32" href="/favicon-32x32.png">
    <link rel="icon" type="image/png" sizes="96x96" href="/favicon-96x96.png">
    <link rel="icon" type="image/png" sizes="16x16" href="/favicon-16x16.png">
    <link rel="manifest" href="/manifest.json">
    <meta name="msapplication-TileColor" content="#ffffff">
    <meta name="msapplication-TileImage" content="/ms-icon-144x144.png">
    <meta name="theme-color" content="#ffffff">
    <meta name="viewport" content="width=device-width, initial-scale=1">

    <%= stylesheet_link_tag    'application', media: 'all', 'data-turbolinks-track': 'reload' %>
    <%= javascript_include_tag 'application', 'data-turbolinks-track': 'reload' %>
  </head>

  <body>
    <%= yield %>
  </body>
</html><|MERGE_RESOLUTION|>--- conflicted
+++ resolved
@@ -1,11 +1,7 @@
 <!DOCTYPE html>
 <html>
   <head>
-<<<<<<< HEAD
-    <title>GitHub Inbox</title>
-=======
     <title>Octobox</title>
->>>>>>> e5d03a3c
     <%= csrf_meta_tags %>
 
     <link rel="apple-touch-icon" sizes="57x57" href="/apple-icon-57x57.png">
