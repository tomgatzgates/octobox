--- conflicted
+++ resolved
@@ -12,10 +12,8 @@
     <% end %>
   </li>
 
-  <%= menu_separator() %>
-
   <li role="presentation" class="<%= 'active' if params[:starred].present? %>">
-    <%= link_to root_path(starred: true, archive: params[:archive]), class: 'filter' do %>
+    <%= link_to root_path(starred: true), class: 'filter' do %>
       <%= octicon 'star', height: 16, class: 'sidebar-icon star-active' %>
       Starred
       <span class="label label-muted"><%= @starred %></span>
@@ -34,16 +32,6 @@
           <%= octicon 'mail-read', height: 16, class: 'sidebar-icon star-active' %>
           Read
         <% end %>
-<<<<<<< HEAD
-      </td>
-      <td>
-        <% if params[:status] == status.to_s %><strong><% end %>
-          <%= link_to (status ? 'Unread' : 'Read'), root_path(status: status, type: params[:type], repo: params[:repo], archive: params[:archive]) %>
-        <% if params[:status] == status.to_s %></strong><% end %>
-      </td>
-      <td class='text-center'>
-=======
->>>>>>> 1f193974
         <span class="label label-muted"><%= count %></span>
       <% end %>
     </li>
@@ -51,18 +39,6 @@
   <%= menu_separator unless @statuses.empty? %>
 
   <% @types.each do |type, count| %>
-<<<<<<< HEAD
-    <tr>
-      <td class='sidebar-icon'>
-        <%= octicon notification_icon(type), :height => 16 %>
-      </td>
-      <td>
-        <% if params[:type] == type %><strong><% end %>
-          <%= link_to type.underscore.humanize, root_path(status: params[:status], type: type, repo: params[:repo], archive: params[:archive]) %>
-        <% if params[:type] == type %></strong><% end %>
-      </td>
-      <td class='text-center'>
-=======
     <li class="<%= 'active' if params[:type] == type %>">
       <%= link_to root_path(status: params[:status], type: type, repo: params[:repo], archive: params[:archive]), class: 'filter' do %>
         <% if notification_icon(type).nil? %>
@@ -71,7 +47,6 @@
             <%= octicon notification_icon(type), height: 16, class: 'sidebar-icon star-active' %>
         <% end %>
         <%= type.underscore.humanize %>
->>>>>>> 1f193974
         <span class="label label-muted"><%= count %></span>
       <% end %>
     </li>
@@ -79,25 +54,12 @@
   <%= menu_separator unless @types.empty? %>
 
   <% @reasons.each do |reason, count| %>
-<<<<<<< HEAD
-    <tr>
-      <td class='text-<%= reason_label(reason) %> sidebar-icon'>
-        <%= octicon 'primitive-dot', height: 24 %>
-      </td>
-      <td>
-        <% if params[:reason] == reason %><strong><% end %>
-          <%= link_to reason.underscore.humanize, root_path(reason: reason, type: params[:type], repo: params[:repo], archive: params[:archive]) %>
-        <% if params[:reason] == reason %></strong><% end %>
-      </td>
-      <td class='text-center'>
-=======
     <li class="<%= 'active' if params[:reason] == reason %>">
       <%= link_to root_path(reason: reason, type: params[:type], repo: params[:repo], archive: params[:archive]), class: 'filter' do %>
         <span class='text-<%= reason_label(reason) %>'>
           <%= octicon 'primitive-dot', height: 24, class: 'sidebar-icon' %>
         </span>
         <%= reason.underscore.humanize %>
->>>>>>> 1f193974
         <span class="label label-muted"><%= count %></span>
       <% end %>
     </li>
@@ -105,70 +67,13 @@
   <%= menu_separator unless @reasons.empty? %>
 
   <% @unread_repositories.sort.each do |repo_name, count| %>
-<<<<<<< HEAD
-    <tr>
-      <td class='sidebar-icon'>
-        <%= image_tag "https://github.com/#{repo_name.split('/').first}.png?size=40", width: 20, class: 'img-rounded' %>
-      </td>
-      <td>
-        <% if params[:repo] == repo_name %><strong><% end %>
-          <%= link_to repo_name.split('/').last, root_path(repo: repo_name, archive: params[:archive]) %>
-        <% if params[:repo] == repo_name %></strong><% end %>
-      </td>
-      <td class='text-center'>
-=======
     <li class="<%= 'active' if params[:repo] == repo_name %>">
       <%= link_to root_path(repo: repo_name, archive: params[:archive]), class: 'filter' do %>
         <%= image_tag "https://github.com/#{repo_name.split('/').first}.png?size=40", width: 20, class: 'img-rounded sidebar-avatar' %>
         <%= repo_name.split('/').last %>
->>>>>>> 1f193974
         <span class="label label-muted"><%= count %></span>
       <% end %>
     </li>
   <% end %>
-<<<<<<< HEAD
-  <%= menu_separator unless @unread_repositories.empty? %>
-  <tr>
-    <td class='sidebar-icon'>
-      <%= octicon 'inbox', height: 16 %>
-    </td>
-    <td>
-      <% if !params[:archive].present? && !params[:starred].present? %><strong><% end %>
-        <%= link_to 'Inbox', root_path() %>
-      <% if !params[:archive].present? && !params[:starred].present? %></strong><% end %>
-    </td>
-    <td class='text-center'>
 
-    </td>
-  </tr>
-  <tr>
-    <td class='sidebar-icon'>
-      <%= octicon 'check', height: 16, class: 'text-success' %>
-    </td>
-    <td>
-      <% if params[:archive].present? %><strong><% end %>
-        <%= link_to 'Archive', root_path(archive: true) %>
-      <% if params[:archive].present? %></strong><% end %>
-    </td>
-    <td class='text-center'>
-
-    </td>
-  </tr>
-  <tr>
-    <td class='sidebar-icon'>
-      <%= octicon 'star', :height => 16, :class => 'star-active' %>
-    </td>
-    <td>
-      <% if params[:starred].present? %><strong><% end %>
-        <%= link_to 'Starred', root_path(starred: true) %>
-      <% if params[:starred].present? %></strong><% end %>
-    </td>
-    <td class='text-center'>
-      <span class="label label-muted"><%= @starred %></span>
-    </td>
-  </tr>
-</table>
-=======
-
-</ul>
->>>>>>> 1f193974
+</ul>