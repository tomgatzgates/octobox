<% no_url_filter_parameters_present = (params[:archive].nil? && params[:repo].nil? && params[:type].nil? && params[:status].nil? && params[:reason].nil?) %>

<nav class="navbar navbar-default navbar-fixed-top">
  <div class="container-fluid">
    <!-- Brand and toggle get grouped for better mobile display -->
    <div class="navbar-header">
      <button type="button" class="navbar-toggle collapsed" data-toggle="collapse" data-target="#octobox-menu" aria-expanded="false">
        <span class="sr-only">Toggle navigation</span>
        <%= image_tag current_user.github_avatar_url + "?size=64", width: 32, class: 'img-rounded navbar-avatar' %>
      </button>
      <a class="navbar-brand" href="/">
        <%= octobox_icon(28) %>
        Octobox
      </a>
    </div>

    <!-- Collect the nav links, forms, and other content for toggling -->
    <div class="collapse navbar-collapse" id="octobox-menu">
      <ul class="nav navbar-nav navbar-right">
        <li class="dropdown">
          <a href="#" class="dropdown-toggle hidden-xs" data-toggle="dropdown" role="button" aria-haspopup="true" aria-expanded="false">
            <%= image_tag current_user.github_avatar_url + "?size=40", width: 20, class: 'img-rounded navbar-avatar' %>
            <%= current_user.github_login %> <span class="caret hidden-xs"></span>
          </a>
          <ul class="dropdown-menu">
            <li>
              <%= link_to "https://github.com/", target: "_blank" do %>
                <%= octicon 'mark-github', height: 16, class: 'text-muted' %>
                GitHub Dashboard
              <% end %>
            </li>
            <li>
              <%= link_to "https://github.com/andrew/octobox/issues", target: "_blank" do %>
                <%= octicon 'question', height: 16, class: 'text-muted' %>
                Octobox Support
              <% end %>
            </li>
            <li role="separator" class="divider"></li>
            <li>
              <%= link_to logout_path do %>
                <%= octicon 'sign-out', height: 16, class: 'text-muted' %>
                Logout
              <% end %>
            </li>
          </ul>
        </li>
      </ul>
    </div><!-- /.navbar-collapse -->
  </div><!-- /.container-fluid -->
</nav>

<div class="container-fluid">
  <div class="row row-offcanvas row-offcanvas-left">
    <div class="col-6 col-md-2 sidebar-offcanvas" id="sidebar">
      <%= render "sidebar" %>
    </div>
    <div class="col-12 col-md-10">
      <div class="panel panel-default">
        <div class="panel-heading">
          <button type="button" class="hidden-md hidden-lg btn btn-default" data-toggle="offcanvas">
            <%= octicon 'three-bars', :height => 16 %>
          </button>

          <%= link_to sync_notifications_path, class: 'btn btn-default sync', 'data-toggle' => 'tooltip', 'data-placement' => 'bottom', 'data-turbolinks' => false, 'data-animation' => 'false', 'data-position' => 'bottom', 'title' => 'Refresh list', method: :post do %>
            <%= octicon 'sync', :height => 16 %>
          <% end %>

<<<<<<< HEAD
        <% if @notifications.any? %>
          <%= link_to 'Archive all', archive_notifications_path, class: 'btn btn-default', method: :post %>
        <% end %>

        <%= render 'filter-list' %>
      </p>
=======
          <% if @notifications.any? && !params[:archive].present? %>
            <%= link_to(
                  (no_url_filter_parameters_present ? 'Archive all' : 'Archive this list'),
                  archive_notifications_path(
                    repo:    params[:repo],
                    reason:  params[:reason],
                    type:    params[:type],
                    status:  params[:status],
                    starred: params[:starred]
                  ),
                  class: 'btn btn-default',
                  method: :post
                )
            %>
          <% end %>
        </div>
>>>>>>> 72da830e

        <% if @notifications.any? %>
          <table class='table table-hover table-notifications'>
            <%= render @notifications %>
          </table>
          <div class="panel-footer">
            <%= paginate @notifications %>
          </div>
        <% elsif no_url_filter_parameters_present %>
          <div class="blankslate blankslate-spacious blankslate-clean-background">
            <%= octicon 'mail-read', height: 32, class: 'blankslate-icon' %>
            <%= octicon 'thumbsup', height: 32, class: 'blankslate-icon' %>
            <h3>You're in the clear!</h3>
            <p>There are no notifications that need your attention.</p>
          </div>
        <% else %>
          <div class="blankslate blankslate-spacious blankslate-clean-background">
            <%= octicon 'mail-read', height: 32, class: 'blankslate-icon' %>
            <%= octicon 'thumbsup', height: 32, class: 'blankslate-icon' %>
            <h3>Nothing to see here.</h3>
            <p>You can always try <%= link_to 'refreshing', root_path %>.</p>
          </div>
        <% end %>
      </div>
    </div>
  </div>
</div>

<%= render 'help-box' %><|MERGE_RESOLUTION|>--- conflicted
+++ resolved
@@ -64,15 +64,6 @@
           <%= link_to sync_notifications_path, class: 'btn btn-default sync', 'data-toggle' => 'tooltip', 'data-placement' => 'bottom', 'data-turbolinks' => false, 'data-animation' => 'false', 'data-position' => 'bottom', 'title' => 'Refresh list', method: :post do %>
             <%= octicon 'sync', :height => 16 %>
           <% end %>
-
-<<<<<<< HEAD
-        <% if @notifications.any? %>
-          <%= link_to 'Archive all', archive_notifications_path, class: 'btn btn-default', method: :post %>
-        <% end %>
-
-        <%= render 'filter-list' %>
-      </p>
-=======
           <% if @notifications.any? && !params[:archive].present? %>
             <%= link_to(
                   (no_url_filter_parameters_present ? 'Archive all' : 'Archive this list'),
@@ -88,8 +79,8 @@
                 )
             %>
           <% end %>
+          <%= render 'filter-list' %>
         </div>
->>>>>>> 72da830e
 
         <% if @notifications.any? %>
           <table class='table table-hover table-notifications'>
