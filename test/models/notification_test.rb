# frozen_string_literal: true
require 'test_helper'

class NotificationTest < ActiveSupport::TestCase
  include NotificationTestHelper

  test 'unarchive_if_updated unarchives when updated_at is newer' do
    notification = create(:archived)
    notification.updated_at += 1
    notification.unarchive_if_updated
    refute notification.archived?
  end

  test 'unarchive_if_updated does nothing when updated_at is older' do
    notification = create(:archived)
    notification.updated_at -= 1
    notification.unarchive_if_updated
    assert notification.archived?
  end

  test 'unarchive_if_updated does nothing unless updated_at is changed' do
    notification = create(:archived)
    notification.subject_title = "whatever"
    notification.unarchive_if_updated
    assert notification.archived?
  end

  test 'unarchive_if_updated does nothing if nothing is changed' do
    notification = create(:archived)
    notification.unarchive_if_updated
    assert notification.archived?
  end

  test '#mute mutes multiple notifications' do
    user = create(:user)

    notification1 = create(:notification, archived: false, user: user)
    notification2 = create(:notification, archived: false, user: user)

    stub_notifications_request(method: :patch, url: "https://api.github.com/notifications/threads/#{notification1.github_id}")
    stub_notifications_request(method: :put, url: "https://api.github.com/notifications/threads/#{notification1.github_id}/subscription")
    stub_notifications_request(method: :patch, url: "https://api.github.com/notifications/threads/#{notification2.github_id}")
    stub_notifications_request(method: :put, url: "https://api.github.com/notifications/threads/#{notification2.github_id}/subscription")

    Notification.mute([notification1, notification2])

    assert notification1.reload.archived?
    assert notification2.reload.archived?
  end

  test '#mark_read marks multiple notifications as read' do
    user = create(:user)

    notification1 = create(:notification, user: user)
    notification2 = create(:notification, user: user)

    stub_notifications_request(method: :patch, url: "https://api.github.com/notifications/threads/#{notification1.github_id}")
    stub_notifications_request(method: :patch, url: "https://api.github.com/notifications/threads/#{notification2.github_id}")

    Notification.mark_read([notification1, notification2])

    refute notification1.reload.unread?
    refute notification2.reload.unread?
  end

  test 'update_from_api_response updates attributes' do
    api_response = notifications_from_fixture('morty_notifications.json').first
    notification = create(:morty_updated)
    expected_attributes = notification.attributes.merge(
      {
        last_read_at: '2016-12-19 22:01:45 UTC',
        updated_at: Time.zone.parse('2016-12-19T22:01:45Z'),
        unread: true,
        archived: false,
        latest_comment_url: "https://api.github.com/repos/octobox/octobox/issues/comments/123"
      }.stringify_keys)
    notification.update_from_api_response(api_response, unarchive: true)
    assert notification.unread?
    refute notification.archived?
    assert_equal expected_attributes, notification.attributes
  end

  test 'update_from_api_response updates attributes on a new notification' do
    user = create(:morty)
    expected_attributes = {
      user_id: user.id,
      github_id: 421,
      repository_id: 930405,
      repository_full_name: 'octobox/octobox',
      subject_title: 'More stuff',
      subject_url: 'https://api.github.com/repos/octobox/octobox/issues/560',
      subject_type: 'Issue',
      reason: 'subscribed',
      unread: true,
      last_read_at: nil,
      url: 'https://api.github.com/notifications/threads/421',
      archived: false,
      starred: false,
      repository_owner_name: 'andrew',
      updated_at: Time.zone.parse('2016-12-19T22:00:00Z')
    }.stringify_keys
    api_response = notifications_from_fixture('morty_notifications.json').second
    n = user.notifications.find_or_initialize_by(github_id: api_response[:id])
    n.update_from_api_response(api_response, unarchive: true)
    attributes = n.attributes
    assert_equal attributes, attributes.merge(expected_attributes)
  end

  test 'update_from_api_response does not create a subject when fetch_subject is disabled' do
    stub_fetch_subject_enabled(value: false)

    user = create(:user)
    api_response = notifications_from_fixture('morty_notifications.json').second
    notification = user.notifications.find_or_initialize_by(github_id: api_response[:id])
    notification.update_from_api_response(api_response, unarchive: true)

    assert_nil notification.subject
  end

  test 'update_from_api_response creates a subject when fetch_subject is enabled' do
    stub_fetch_subject_enabled
    url = 'https://api.github.com/repos/octobox/octobox/issues/560'
    response = { status: 200, body: file_fixture('open_issue.json'), headers: { 'Content-Type' => 'application/json' } }
    stub_request(:get, url).and_return(response)

    user = create(:user)
    api_response = notifications_from_fixture('morty_notifications.json').second
    notification = user.notifications.find_or_initialize_by(github_id: api_response[:id])
    notification.update_from_api_response(api_response, unarchive: true)

    refute_nil notification.subject
    assert_equal url, notification.subject.url
    assert_equal "open", notification.subject.state
    assert_equal "andrew", notification.subject.author
  end

  test 'update_from_api_response does not update the subject if the subject was recently updated' do
    stub_fetch_subject_enabled
    url = 'https://api.github.com/repos/octobox/octobox/issues/560'

    api_response = notifications_from_fixture('morty_notifications.json').second
    notification_updated_at = Time.parse(api_response.updated_at)
    user = create(:morty)
    subject = create(:subject, url: url, updated_at: (notification_updated_at - 1.seconds))
    notification = create(:morty_updated, updated_at: (notification_updated_at - 1.minute), subject_url: url)
    notification.update_from_api_response(api_response, unarchive: true)

    refute_requested :get, subject.url
  end

  test 'update_from_api_response updates the subject if the subject was not recently updated' do
    stub_fetch_subject_enabled
    url = 'https://api.github.com/repos/octobox/octobox/issues/560'
    response = { status: 200, body: file_fixture('open_issue.json'), headers: { 'Content-Type' => 'application/json' } }
    stub_request(:get, url).and_return(response)

    api_response = notifications_from_fixture('morty_notifications.json').second
    notification_updated_at = Time.parse(api_response.updated_at)
    user = create(:morty)
    subject = create(:subject, url: url, updated_at: (notification_updated_at - 5.seconds))
    notification = create(:morty_updated, updated_at: (notification_updated_at - 1.minute), subject_url: url)
    notification.update_from_api_response(api_response, unarchive: true)

    assert_requested :get, subject.url
  end

<<<<<<< HEAD
  test 'update_from_api_response updates the subject with no author available' do
    Octobox.config.fetch_subject = true

    url = 'https://api.github.com/repos/octobox/octobox/commits/6dcb09b5b57875f334f61aebed695e2e4193db5e'
    response = { status: 200, body: file_fixture('commit_no_author.json'), headers: { 'Content-Type' => 'application/json' } }
=======
  test 'update_from_api_response updates the subject that returns a 40x error' do
    Octobox.config.fetch_subject = true
    url = 'https://api.github.com/repos/octobox/octobox/commits/6dcb09b5b57875f334f61aebed695e2e4193db5e'
    response = { status: 401, headers: { 'Content-Type' => 'application/json' } }
>>>>>>> 8ea76c99
    stub_request(:get, url).and_return(response)

    api_response = notifications_from_fixture('commit_notification_no_author.json').first
    notification = create(:morty_updated)

<<<<<<< HEAD
    assert_difference 'Subject.count' do
=======
    assert_no_difference 'Subject.count' do
>>>>>>> 8ea76c99
      notification.update_from_api_response(api_response, unarchive: true)
    end
  ensure
    Octobox.config.fetch_subject = false
  end

  test 'updated_from_api_response updates the existing subject if present' do
    stub_fetch_subject_enabled
    url = 'https://api.github.com/repos/octobox/octobox/pulls/403'
    response = { status: 200, body: file_fixture('merged_pull_request.json'), headers: { 'Content-Type' => 'application/json' } }
    stub_request(:get, url).and_return(response)

    api_response = notifications_from_fixture('morty_notifications.json').third
    notification_updated_at = Time.parse(api_response.updated_at)
    user = create(:morty)
    subject = create(:subject, state: 'open', url: url, updated_at: (notification_updated_at - 5.seconds))
    notification = create(:morty_updated, updated_at: (notification_updated_at - 1.minute), subject_url: url)
    notification.update_from_api_response(api_response, unarchive: true)

    subject.reload
    assert_equal 'merged', subject.state
  end
end<|MERGE_RESOLUTION|>--- conflicted
+++ resolved
@@ -164,28 +164,33 @@
     assert_requested :get, subject.url
   end
 
-<<<<<<< HEAD
   test 'update_from_api_response updates the subject with no author available' do
     Octobox.config.fetch_subject = true
 
     url = 'https://api.github.com/repos/octobox/octobox/commits/6dcb09b5b57875f334f61aebed695e2e4193db5e'
     response = { status: 200, body: file_fixture('commit_no_author.json'), headers: { 'Content-Type' => 'application/json' } }
-=======
+    stub_request(:get, url).and_return(response)
+
+    api_response = notifications_from_fixture('commit_notification_no_author.json').first
+    notification = create(:morty_updated)
+
+    assert_difference 'Subject.count' do
+      notification.update_from_api_response(api_response, unarchive: true)
+    end
+  ensure
+    Octobox.config.fetch_subject = false
+  end
+
   test 'update_from_api_response updates the subject that returns a 40x error' do
     Octobox.config.fetch_subject = true
     url = 'https://api.github.com/repos/octobox/octobox/commits/6dcb09b5b57875f334f61aebed695e2e4193db5e'
     response = { status: 401, headers: { 'Content-Type' => 'application/json' } }
->>>>>>> 8ea76c99
     stub_request(:get, url).and_return(response)
 
     api_response = notifications_from_fixture('commit_notification_no_author.json').first
     notification = create(:morty_updated)
 
-<<<<<<< HEAD
-    assert_difference 'Subject.count' do
-=======
     assert_no_difference 'Subject.count' do
->>>>>>> 8ea76c99
       notification.update_from_api_response(api_response, unarchive: true)
     end
   ensure
